--- conflicted
+++ resolved
@@ -147,10 +147,7 @@
 
 // NewEVM returns a new EVM. The returned EVM is not thread safe and should
 // only ever be used *once*.
-<<<<<<< HEAD
 func NewEVM(blockCtx BlockContext, txCtx TxContext, statedb StateDB, chainConfig ChainConfig, config Config) *EVM {
-=======
-func NewEVM(blockCtx BlockContext, txCtx TxContext, statedb StateDB, chainConfig *params.ChainConfig, config Config) *EVM {
 	// If basefee tracking is disabled (eth_call, eth_estimateGas, etc), and no
 	// gas prices were specified, lower the basefee to 0 to avoid breaking EVM
 	// invariants (basefee < feecap)
@@ -162,7 +159,6 @@
 			blockCtx.BlobBaseFee = new(big.Int)
 		}
 	}
->>>>>>> b20b4a71
 	evm := &EVM{
 		Context:     blockCtx,
 		TxContext:   txCtx,
